--- conflicted
+++ resolved
@@ -13,11 +13,6 @@
 -}
 
 import Diff
-<<<<<<< HEAD
-import List.Extra
-import String
-=======
->>>>>>> 16ca759f
 
 
 type Token
@@ -244,11 +239,7 @@
                             else
                                 (String.length previous - 1) - index
                     in
-<<<<<<< HEAD
-                    List.Extra.getAt tokenIndex tokens
-=======
-                        getAt tokenIndex tokens
->>>>>>> 16ca759f
+                    getAt tokenIndex tokens
 
         splittedChanges =
             Diff.diffLines previous current
@@ -337,12 +328,6 @@
             str
 
         Diff.Removed str ->
-<<<<<<< HEAD
-            str
-=======
-            str
-
-        Diff.Changed _ str ->
             str
 
 
@@ -356,6 +341,6 @@
 getAt idx xs =
     if idx < 0 then
         Nothing
+
     else
-        List.head <| List.drop idx xs
->>>>>>> 16ca759f
+        List.head <| List.drop idx xs